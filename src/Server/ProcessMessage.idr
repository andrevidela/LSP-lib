||| Functions for the processing of received request and
||| notifications.
|||
||| (C) The Idris Community, 2021
module Server.ProcessMessage

import Core.Context
import Core.Core
import Core.Env
import Core.Metadata
import Core.UnifyState
import Data.List
import Data.OneOf
import Idris.ModTree
import Idris.Package
import Idris.Pretty
import Idris.REPL
import Idris.REPL.Opts
import Idris.Resugar
import Idris.Syntax
import Idris.IDEMode.Holes
import Language.JSON
import Language.LSP.CodeAction.AddClause
import Language.LSP.CodeAction.CaseSplit
import Language.LSP.CodeAction.ExprSearch
import Language.LSP.CodeAction.GenerateDef
import Language.LSP.CodeAction.MakeLemma
import Language.LSP.CodeAction.MakeWith
import Language.LSP.CodeAction.MakeCase
import Language.LSP.Definition
import Language.LSP.DocumentSymbol
import Language.LSP.SignatureHelp
import Language.LSP.Message
import Libraries.Data.PosMap
import Server.Capabilities
import Server.Configuration
import Server.Log
import Server.QuickFix
import Server.Response
import Server.Utils
import System
import System.Clock

displayType : {auto c : Ref Ctxt Defs} ->
              {auto s : Ref Syn SyntaxInfo} ->
              Defs -> (Name, Int, GlobalDef) ->
              Core (Doc IdrisAnn)
displayType defs (n, i, gdef)
    = maybe (do tm <- resugar [] !(normaliseHoles defs [] (type gdef))
                pure (pretty !(aliasName (fullname gdef)) <++> colon <++> prettyTerm tm))
            (\num => reAnnotate Syntax <$> prettyHole defs [] n num (type gdef))
            (isHole gdef)

displayTerm : {auto c : Ref Ctxt Defs} ->
              {auto s : Ref Syn SyntaxInfo} ->
              Defs -> ClosedTerm ->
              Core (Doc IdrisAnn)
displayTerm defs tm
    = do ptm <- resugar [] !(normaliseHoles defs [] tm)
         pure (prettyTerm ptm)

-- Tokens must be single-line.
encode : (relLine : Int)
      -> (relStartChar : Int)
      -> List ASemanticDecoration
      -> List Int
encode relLine relStartChar [] = []
encode relLine relStartChar (((_, (sl, sc), (el, ec)), decor, _) :: xs) =
  encoding ++ encode sl sc xs
 where
  encodeDecorType : Decoration -> Int
  encodeDecorType Typ      = 0
  encodeDecorType Function = 1
  encodeDecorType Data     = 2
  encodeDecorType Keyword  = 3
  encodeDecorType Bound    = 4

  -- Line, StartChar, Length, TokenType, TokenModifiers
  encoding : List Int
  encoding = [ sl - relLine
             , sc - relStartChar
             , ec - sc
             , encodeDecorType decor
             , 0]

||| Guard for messages that requires a successful initialization before being allowed.
whenInitialized : Ref LSPConf LSPConfiguration => (InitializeParams -> Core ()) -> Core ()
whenInitialized k =
  case !(gets LSPConf initialized) of
       Just conf => k conf
       Nothing => sendUnknownResponseMessage serverNotInitialized

||| Guard for messages that cannot be sent after the shutdown protocol.
whenNotShutdown : Ref LSPConf LSPConfiguration => Core () -> Core ()
whenNotShutdown k =
  if !(gets LSPConf isShutdown)
     then sendUnknownResponseMessage (invalidRequest "Server has been shutdown")
     else k

||| Process a parsed LSP message received from a client.
export
processMessage : Ref LSPConf LSPConfiguration
              => Ref Ctxt Defs
              => Ref UST UState
              => Ref Syn SyntaxInfo
              => Ref MD Metadata
              => Ref ROpts REPLOpts
              => {type : MethodType}
              -> (method : Method Client type)
              -> Message type method
              -> Core ()
processMessage Initialize msg@(MkRequestMessage id Initialize params) = do
  -- TODO: Here we should analyze the client capabilities.
  let response = Success (getResponseId msg) (MkInitializeResult serverCapabilities (Just serverInfo))
  -- The compiler does not work with the same root directory model that LSP operates with,
  -- may be a point of friction in particular with the location of generated binary files.
  let Just fpath = path <$> toMaybe params.rootUri
    | _ => do logString Error "Error in initialize expected valid root uri"
              sendUnknownResponseMessage (invalidParams "Expected valid root uri")
  fname <- fromMaybe fpath <$> findIpkg (Just fpath)
  setSourceDir (Just fname)

  case params.initializationOptions of
       Just (JObject xs) => do
         case lookup "logFile" xs of
              Just (JString fname) => changeLogFile fname
              Just _ => logString Error "Incorrect type for log file location, expected string"
              Nothing => pure ()
         case lookup "longActionTimeout" xs of
              Just (JNumber v) => do
                let n = 1000000 * cast v
                let scale       = 1000000000
                let seconds     = n `div` scale
                let nanoseconds = n `mod` scale
                modify LSPConf (record {longActionTimeout = makeDuration seconds nanoseconds})
              Just _ => logString Error "Incorrect type for long action timeout, expected number"
              Nothing => pure ()
       Just _ => logString Error "Incorrect type for initialization options"
       Nothing => pure ()

  sendResponseMessage Initialize response
  modify LSPConf (record {initialized = Just params})

processMessage Shutdown msg@(MkRequestMessage _ Shutdown _) = do
  -- In a future multithreaded model, we must guarantee that all pending request are still executed.
  let response = Success (getResponseId msg) (the (Maybe Null) Nothing)
  sendResponseMessage Shutdown response
  update LSPConf (record {isShutdown = True})

processMessage Exit (MkNotificationMessage Exit _) = do
  let status = if !(gets LSPConf isShutdown) then ExitSuccess else ExitFailure 1
  coreLift $ exitWith status

processMessage TextDocumentDefinition m@(MkRequestMessage id TextDocumentDefinition params) =
  whenNotShutdown $ whenInitialized $ \conf => do
    link <- gotoDefinition params
    _ <- traverseOpt
          (sendResponseMessage TextDocumentDefinition . Success (getResponseId m) . make)
          link
    pure ()

processMessage TextDocumentDidOpen msg@(MkNotificationMessage TextDocumentDidOpen params) =
  whenNotShutdown $ whenInitialized $ \conf => do
    update LSPConf (record {openFile = Just (params.textDocument.uri, params.textDocument.version)})
    -- TODO: the compiler works directly with the file, we should upstream some changes to allow it to work with the
    --       source passed by the client.
    resetContext "(interactive)"
    let fpath = params.textDocument.uri.path
    fname <- fromMaybe fpath <$> findIpkg (Just fpath)
    errs <- buildDeps fname -- FIXME: the compiler always dumps the errors on stdout, requires
                            --        a compiler change.
    setSource params.textDocument.text
    resetProofState
    let caps = (publishDiagnostics <=< textDocument) . capabilities $ conf
    modify LSPConf (record { quickfixes = [], cachedActions = empty, cachedHovers = empty })
    traverse_ (findQuickfix caps params.textDocument.uri) errs
    sendDiagnostics caps params.textDocument.uri (Just params.textDocument.version) errs

processMessage TextDocumentDidSave msg@(MkNotificationMessage TextDocumentDidSave params) =
  whenNotShutdown $ whenInitialized $ \conf => do
    update LSPConf (record {openFile = Just (params.textDocument.uri, 0)})
    -- TODO: same issue of TextDocumentDidOpen
    resetContext "(interactive)"
    let fpath = params.textDocument.uri.path
    fname <- fromMaybe fpath <$> findIpkg (Just fpath)
    errs <- buildDeps fname -- FIXME: add string version to the compiler (requires upstream change, probably)
                            -- FIXME: stop emitting errors on stdout (requires upstream change)
    logString Debug $ "errors : \{show errs}"
    -- setSource source
    resetProofState
    modify LSPConf (record { quickfixes = [], cachedActions = empty, cachedHovers = empty })
    let caps = (publishDiagnostics <=< textDocument) . capabilities $ conf
    traverse_ (findQuickfix caps params.textDocument.uri) errs
    sendDiagnostics caps params.textDocument.uri Nothing errs

processMessage TextDocumentDidClose msg@(MkNotificationMessage TextDocumentDidClose params) =
  whenNotShutdown $ whenInitialized $ \conf => do
    modify LSPConf (record { openFile = Nothing, quickfixes = [], cachedActions = empty, cachedHovers = empty })
    logString Info $ "File \{params.textDocument.uri.path} closed"

processMessage TextDocumentHover msg@(MkRequestMessage id TextDocumentHover params) =
  whenNotShutdown $ whenInitialized $ \conf => do
    Nothing <- gets LSPConf (map snd . head' . searchPos (cast params.position) . cachedHovers)
      | Just hover => do logString Debug "hover: found cached action"
                         let response = Success (getResponseId msg) (make hover)
                         sendResponseMessage TextDocumentHover response

    defs <- get Ctxt
    nameLocs <- gets MD nameLocMap

    let Just (loc, name) = findPointInTreeLoc (params.position.line, params.position.character) nameLocs
      | Nothing => do let response = Success (getResponseId msg) (make $ MkHover (make $ MkMarkupContent PlainText "") Nothing)
                      sendResponseMessage TextDocumentHover response
    -- Lookup the name globally
    globals <- lookupCtxtName name (gamma defs)
    globalResult <- the (Core $ Maybe $ Doc IdrisAnn) $ case globals of
      [] => pure Nothing
      ts => do tys <- traverse (displayType defs) ts
               pure $ Just (vsep tys)
    localResult <- findTypeAt $ anyWithName name $ within (params.position.line, params.position.character)
    line <- case (globalResult, localResult) of
      -- Give precedence to the local name, as it shadows the others
      (_, Just (n, _, type)) => pure $ renderString $ unAnnotateS $ layoutUnbounded $ pretty (nameRoot n) <++> colon <++> !(displayTerm defs type)
      (Just globalDoc, Nothing) => pure $ renderString $ unAnnotateS $ layoutUnbounded globalDoc
      (Nothing, Nothing) => pure ""
    let supportsMarkup = maybe False (Markdown `elem`) $ conf.capabilities.textDocument >>= .hover >>= .contentFormat
    let markupContent = the MarkupContent $ if supportsMarkup then MkMarkupContent Markdown $ "```idris\n" ++ line ++ "\n```" else MkMarkupContent PlainText line
    let hover = MkHover (make markupContent) Nothing
    modify LSPConf (record { cachedHovers $= insert (cast loc, hover) })
    let response = Success (getResponseId msg) (make hover)
    sendResponseMessage TextDocumentHover response

processMessage TextDocumentCodeAction msg@(MkRequestMessage id TextDocumentCodeAction params) =
  whenNotShutdown $ whenInitialized $ \_ => do
    quickfixActions <- map Just <$> gets LSPConf quickfixes
    exprSearchAction <- map Just <$> exprSearch params
    splitAction <- caseSplit params
    lemmaAction <- makeLemma params
    withAction <- makeWith params
    clauseAction <- addClause params
    makeCaseAction <- handleMakeCase params
    generateDefAction <- map Just <$> generateDef (getResponseId msg) params
    let resp = flatten $ quickfixActions
                           ++ [splitAction, lemmaAction, withAction, clauseAction, makeCaseAction]
                           ++ generateDefAction ++ exprSearchAction
    sendResponseMessage TextDocumentCodeAction (Success (getResponseId msg) (make resp))
    where
      flatten : List (Maybe CodeAction) -> List (OneOf [Command, CodeAction])
      flatten [] = []
      flatten (Nothing :: xs) = flatten xs
      flatten ((Just x) :: xs) = make x :: flatten xs

processMessage TextDocumentSignatureHelp m@(MkRequestMessage id TextDocumentSignatureHelp params) =
  whenNotShutdown $ whenInitialized $ \conf => do
    signatureHelpData <- signatureHelp params
    _ <- traverseOpt
          (sendResponseMessage TextDocumentSignatureHelp . Success (getResponseId m) . make)
          signatureHelpData
    pure ()

processMessage TextDocumentDocumentSymbol m@(MkRequestMessage id TextDocumentDocumentSymbol params) =
  whenNotShutdown $ whenInitialized $ \conf => do
    documentSymbolData <- documentSymbol params
    sendResponseMessage TextDocumentDocumentSymbol $ Success (getResponseId m) $ make documentSymbolData

<<<<<<< HEAD
processMessage TextDocumentCodeLens msg@(MkRequestMessage id TextDocumentCodeLens params) =
  whenNotShutdown $ whenInitialized $ \conf =>
    sendResponseMessage TextDocumentCodeLens (Success (getResponseId msg) (make MkNull))

processMessage TextDocumentCompletion msg@(MkRequestMessage id TextDocumentCompletion params) =
  whenNotShutdown $ whenInitialized $ \conf =>
    sendResponseMessage TextDocumentCompletion (Success (getResponseId msg) (make MkNull))

processMessage TextDocumentDocumentLink msg@(MkRequestMessage id TextDocumentDocumentLink params) =
  whenNotShutdown $ whenInitialized $ \conf =>
    sendResponseMessage TextDocumentDocumentLink (Success (getResponseId msg) (make MkNull))
=======
processMessage TextDocumentSemanticTokensFull m@(MkRequestMessage id TextDocumentSemanticTokensFull (MkSemanticTokensParams _ _ file)) = do
  whenNotShutdown $ whenInitialized $ \conf => do
    md <- get MD
    let dat = fromMaybe [] (flip intersections md.semanticHighlighting <$> bounds md.semanticHighlighting)
    let enc = encode 1 1 dat
    logString Warning $ "Sending sem highlight info of size \{show $ length enc}"
    sendResponseMessage TextDocumentSemanticTokensFull $ Success (getResponseId m)
      (make $ MkSemanticTokens Nothing enc)
>>>>>>> 2943eec7

processMessage {type = Request} method msg =
  whenNotShutdown $ whenInitialized $ \conf => do
    logString Warning $ "received a not supported \{show (toJSON method)} request"
    sendResponseMessage method (methodNotFound msg)

processMessage {type = Notification} method msg =
  whenNotShutdown $ whenInitialized $ \conf =>
    logString Warning "unhandled notification"<|MERGE_RESOLUTION|>--- conflicted
+++ resolved
@@ -183,10 +183,13 @@
     resetContext "(interactive)"
     let fpath = params.textDocument.uri.path
     fname <- fromMaybe fpath <$> findIpkg (Just fpath)
+    let Just source = params.text
+      | _  => do logString Error $ "Error in textDocument/didSave expected format"
+                 sendUnknownResponseMessage (invalidParams "Expected full text after save")
     errs <- buildDeps fname -- FIXME: add string version to the compiler (requires upstream change, probably)
                             -- FIXME: stop emitting errors on stdout (requires upstream change)
     logString Debug $ "errors : \{show errs}"
-    -- setSource source
+    setSource source
     resetProofState
     modify LSPConf (record { quickfixes = [], cachedActions = empty, cachedHovers = empty })
     let caps = (publishDiagnostics <=< textDocument) . capabilities $ conf
@@ -263,7 +266,6 @@
     documentSymbolData <- documentSymbol params
     sendResponseMessage TextDocumentDocumentSymbol $ Success (getResponseId m) $ make documentSymbolData
 
-<<<<<<< HEAD
 processMessage TextDocumentCodeLens msg@(MkRequestMessage id TextDocumentCodeLens params) =
   whenNotShutdown $ whenInitialized $ \conf =>
     sendResponseMessage TextDocumentCodeLens (Success (getResponseId msg) (make MkNull))
@@ -275,7 +277,7 @@
 processMessage TextDocumentDocumentLink msg@(MkRequestMessage id TextDocumentDocumentLink params) =
   whenNotShutdown $ whenInitialized $ \conf =>
     sendResponseMessage TextDocumentDocumentLink (Success (getResponseId msg) (make MkNull))
-=======
+
 processMessage TextDocumentSemanticTokensFull m@(MkRequestMessage id TextDocumentSemanticTokensFull (MkSemanticTokensParams _ _ file)) = do
   whenNotShutdown $ whenInitialized $ \conf => do
     md <- get MD
@@ -284,7 +286,6 @@
     logString Warning $ "Sending sem highlight info of size \{show $ length enc}"
     sendResponseMessage TextDocumentSemanticTokensFull $ Success (getResponseId m)
       (make $ MkSemanticTokens Nothing enc)
->>>>>>> 2943eec7
 
 processMessage {type = Request} method msg =
   whenNotShutdown $ whenInitialized $ \conf => do
