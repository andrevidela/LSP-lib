--- conflicted
+++ resolved
@@ -16,21 +16,6 @@
 encode (relLine, relStartChar) (((_, (sl, sc), (el, ec)), decor, _) :: xs) =
   encoding ++ encode (sl, sc) xs
  where
-<<<<<<< HEAD
-  ||| Convert Decoration to legend index
-  encodeDecorType : Decoration -> Int
-  encodeDecorType Typ       = 0
-  encodeDecorType Function  = 1
-  encodeDecorType Data      = 2
-  encodeDecorType Bound     = 3
-  encodeDecorType Keyword   = 4
-  encodeDecorType Namespace = 5
-  encodeDecorType Postulate = 6
-  encodeDecorType Module    = 7
-
-
-=======
->>>>>>> 9f253036
   ||| Line, StartChar, Length, TokenType, TokenModifiers
   encoding : List Int
   encoding = [ sl - relLine
